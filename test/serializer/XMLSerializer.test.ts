import $$ from '../TestHelpers'

describe('XMLSerializer', function () {

  test('XML serializer', function () {
    const doc = $$.create()
      .ele('root')
      .ele('node', { att: 'val' })
      .up()
      .com('same node below')
      .ele('node', { att: 'val', att2: 'val2' })
      .up()
      .ins('kidding', 'itwas="different"')
      .ins('for', 'real')
      .dat('<greeting>Hello, world!</greeting>')
      .ele('text', 'alien\'s pinky toe')
      .doc()

<<<<<<< HEAD
    const serializer = new XMLSerializer()
    expect(serializer.serializeToString(<Document><unknown>doc)).toBe(
      '<root>' +
        '<node att="val"/>' +
        '<!--same node below-->' +
        '<node att="val" att2="val2"/>' +
        '<?kidding itwas="different"?>' +
        '<?for real?>' +
        '<![CDATA[<greeting>Hello, world!</greeting>]]>' +
        '<text>alien\'s pinky toe</text>' +
=======
    expect($$.serialize(doc)).toBe(
      '<root>' + 
        '<node att="val"/>' + 
        '<!--same node below-->' + 
        '<node att="val" att2="val2"/>' + 
        '<?kidding itwas="different"?>' + 
        '<?for real?>' + 
        '<text>alien\'s pinky toe</text>' + 
>>>>>>> 7b8fde4a
      '</root>'
    )
  })

  test('XML serializer + parser', function () {
    const xmlStr = 
      '<section xmlns="http://www.ibm.com/events"' +
        ' xmlns:bk="urn:loc.gov:books"' +
        ' xmlns:pi="urn:personalInformation"' +
        ' xmlns:isbn="urn:ISBN:0-395-36341-6">' +
        '<title>Book-Signing Event</title>' +
        '<signing>' +
          '<bk:author pi:title="Mr" pi:name="Jim Ross"/>' +
          '<book bk:title="Writing COBOL for Fun and Profit" isbn:number="0426070806"/>' +
          '<comment xmlns="">What a great issue!</comment>' +
        '</signing>' +
      '</section>'

    expect($$.serialize($$.parse(xmlStr))).toBe(xmlStr)
  })

  test('XML serializer: default namespace', function () {
    const ns = 'uri:myns'
    const doc = $$.dom.createDocument(ns, 'root')
    const node1 = doc.createElementNS(ns, 'node1')
    if (doc.documentElement) {
      doc.documentElement.appendChild(node1)
    }
    const node2 = doc.createElementNS(ns, 'node2')
    node1.appendChild(node2)
    node2.appendChild(doc.createTextNode('text'))

    expect($$.serialize(doc)).toBe(
      '<root xmlns="uri:myns"><node1><node2>text</node2></node1></root>'
    )
    expect($$.printTree(doc)).toBe($$.t`
      root (ns:uri:myns)
        node1 (ns:uri:myns)
          node2 (ns:uri:myns)
            # text
      `)
  })

  test('XML serializer: namespace prefix', function () {
    const ns = 'uri:myns'
    const doc = $$.dom.createDocument(ns, 'root')
    const node1 = doc.createElementNS(ns, 'node1')
    if (doc.documentElement) {
      doc.documentElement.setAttributeNS('http://www.w3.org/2001/XMLSchema-instance', 'xsi:schemaLocation', 'uri:myschema.xsd')
      doc.documentElement.appendChild(node1)
    }
    const node2 = doc.createElementNS(ns, 'node2')
    node1.appendChild(node2)
    node2.appendChild(doc.createTextNode('text'))

    expect($$.serialize(doc)).toBe(
      '<root xmlns="uri:myns" xmlns:xsi="http://www.w3.org/2001/XMLSchema-instance" xsi:schemaLocation="uri:myschema.xsd"><node1><node2>text</node2></node1></root>'
    )
    expect($$.printTree(doc)).toBe($$.t`
      root (ns:uri:myns) xsi:schemaLocation="uri:myschema.xsd" (ns:http://www.w3.org/2001/XMLSchema-instance)
        node1 (ns:uri:myns)
          node2 (ns:uri:myns)
            # text
      `)
  })

})<|MERGE_RESOLUTION|>--- conflicted
+++ resolved
@@ -16,18 +16,6 @@
       .ele('text', 'alien\'s pinky toe')
       .doc()
 
-<<<<<<< HEAD
-    const serializer = new XMLSerializer()
-    expect(serializer.serializeToString(<Document><unknown>doc)).toBe(
-      '<root>' +
-        '<node att="val"/>' +
-        '<!--same node below-->' +
-        '<node att="val" att2="val2"/>' +
-        '<?kidding itwas="different"?>' +
-        '<?for real?>' +
-        '<![CDATA[<greeting>Hello, world!</greeting>]]>' +
-        '<text>alien\'s pinky toe</text>' +
-=======
     expect($$.serialize(doc)).toBe(
       '<root>' + 
         '<node att="val"/>' + 
@@ -36,7 +24,6 @@
         '<?kidding itwas="different"?>' + 
         '<?for real?>' + 
         '<text>alien\'s pinky toe</text>' + 
->>>>>>> 7b8fde4a
       '</root>'
     )
   })
